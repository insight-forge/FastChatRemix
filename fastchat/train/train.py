# This code is based on tatsu-lab/stanford_alpaca. Below is the original copyright:
#
#    Copyright 2023 Rohan Taori, Ishaan Gulrajani, Tianyi Zhang, Yann Dubois, Xuechen Li
#
#    Licensed under the Apache License, Version 2.0 (the "License");
#    you may not use this file except in compliance with the License.
#    You may obtain a copy of the License at
#
#        http://www.apache.org/licenses/LICENSE-2.0
#
#    Unless required by applicable law or agreed to in writing, software
#    distributed under the License is distributed on an "AS IS" BASIS,
#    WITHOUT WARRANTIES OR CONDITIONS OF ANY KIND, either express or implied.
#    See the License for the specific language governing permissions and
#    limitations under the License.

from dataclasses import dataclass, field
import json
import math
import pathlib
import os
from typing import Dict, Optional, Sequence

import numpy as np
import torch
from torch.utils.data import Dataset
import transformers
from transformers import Trainer
from transformers.trainer_pt_utils import LabelSmoother

from fastchat.conversation import SeparatorStyle
from fastchat.model.model_adapter import get_conversation_template

IGNORE_TOKEN_ID = LabelSmoother.ignore_index


@dataclass
class ModelArguments:
    model_name_or_path: Optional[str] = field(default="facebook/opt-125m")


@dataclass
class DataArguments:
    data_path: str = field(
        default=None, metadata={"help": "Path to the training data."}
    )
    eval_data_path: str = field(
        default=None, metadata={"help": "Path to the evaluation data."}
    )
    lazy_preprocess: bool = False


@dataclass
class TrainingArguments(transformers.TrainingArguments):
    cache_dir: Optional[str] = field(default=None)
    optim: str = field(default="adamw_torch")
    model_max_length: int = field(
        default=512,
        metadata={
            "help": "Maximum sequence length. Sequences will be right padded (and possibly truncated)."
        },
    )


local_rank = None


def rank0_print(*args):
    if local_rank == 0:
        print(*args)


def trainer_save_model_safe(trainer: transformers.Trainer):
    from torch.distributed.fsdp import FullyShardedDataParallel as FSDP
    from torch.distributed.fsdp import StateDictType, FullStateDictConfig

    save_policy = FullStateDictConfig(offload_to_cpu=True, rank0_only=True)
    with FSDP.state_dict_type(
        trainer.model, StateDictType.FULL_STATE_DICT, save_policy
    ):
        trainer.save_model()


def preprocess(
    sources,
    tokenizer: transformers.PreTrainedTokenizer,
) -> Dict:
    conv = get_conversation_template("vicuna")
    roles = {"human": conv.roles[0], "gpt": conv.roles[1]}

    # Apply prompt templates
    conversations = []
    for i, source in enumerate(sources):
        if roles[source[0]["from"]] != conv.roles[0]:
            # Skip the first one if it is not from human
            source = source[1:]

        conv.messages = []
        for j, sentence in enumerate(source):
            role = roles[sentence["from"]]
            assert role == conv.roles[j % 2], f"{i}"
            conv.append_message(role, sentence["value"])
        conversations.append(conv.get_prompt())

    # Tokenize conversations
    input_ids = tokenizer(
        conversations,
        return_tensors="pt",
        padding="max_length",
        max_length=tokenizer.model_max_length,
        truncation=True,
    ).input_ids
    targets = input_ids.clone()

    assert conv.sep_style == SeparatorStyle.ADD_COLON_TWO

    # Mask targets. Only compute loss on the assistant outputs.
    sep = conv.sep + conv.roles[1] + ": "
    for conversation, target in zip(conversations, targets):
        total_len = int(target.ne(tokenizer.pad_token_id).sum())

        turns = conversation.split(conv.sep2)
        cur_len = 1
        target[:cur_len] = IGNORE_TOKEN_ID
        for i, turn in enumerate(turns):
            if turn == "":
                break
            turn_len = len(tokenizer(turn).input_ids)

            parts = turn.split(sep)
            if len(parts) != 2:
                break
            parts[0] += sep
            # "-2" is hardcoded for the LLaMA tokenizer to make the offset correct.
            instruction_len = len(tokenizer(parts[0]).input_ids) - 2

            # Ignore the user instructions
            target[cur_len : cur_len + instruction_len] = IGNORE_TOKEN_ID
            cur_len += turn_len

        target[cur_len:] = IGNORE_TOKEN_ID

        if False:  # Inspect and check the correctness of masking
            z = target.clone()
            z = torch.where(z == IGNORE_TOKEN_ID, tokenizer.unk_token_id, z)
            rank0_print(tokenizer.decode(z))

        if cur_len < tokenizer.model_max_length:
            if cur_len != total_len:
                target[:] = IGNORE_TOKEN_ID
                rank0_print(
                    f"WARNING: tokenization mismatch: {cur_len} vs. {total_len}."
                    f" (ignored)"
                )

    return dict(
        input_ids=input_ids,
        labels=targets,
        attention_mask=input_ids.ne(tokenizer.pad_token_id),
    )


class SupervisedDataset(Dataset):
    """Dataset for supervised fine-tuning."""

    def __init__(self, raw_data, tokenizer: transformers.PreTrainedTokenizer):
        super(SupervisedDataset, self).__init__()

        rank0_print("Formatting inputs...")
        sources = [example["conversations"] for example in raw_data]
        data_dict = preprocess(sources, tokenizer)

        self.input_ids = data_dict["input_ids"]
        self.labels = data_dict["labels"]
        self.attention_mask = data_dict["attention_mask"]

    def __len__(self):
        return len(self.input_ids)

    def __getitem__(self, i) -> Dict[str, torch.Tensor]:
        return dict(
            input_ids=self.input_ids[i],
            labels=self.labels[i],
            attention_mask=self.attention_mask[i],
        )


class LazySupervisedDataset(Dataset):
    """Dataset for supervised fine-tuning."""

    def __init__(self, raw_data, tokenizer: transformers.PreTrainedTokenizer):
        super(LazySupervisedDataset, self).__init__()
        self.tokenizer = tokenizer

        rank0_print("Formatting inputs...Skip in lazy mode")
        self.tokenizer = tokenizer
        self.raw_data = raw_data
        self.cached_data_dict = {}

    def __len__(self):
        return len(self.raw_data)

    def __getitem__(self, i) -> Dict[str, torch.Tensor]:
        if i in self.cached_data_dict:
            return self.cached_data_dict[i]

        ret = preprocess([self.raw_data[i]["conversations"]], self.tokenizer)
        ret = dict(
            input_ids=ret["input_ids"][0],
            labels=ret["labels"][0],
            attention_mask=ret["attention_mask"][0],
        )
        self.cached_data_dict[i] = ret

        return ret


def make_supervised_data_module(
    tokenizer: transformers.PreTrainedTokenizer, data_args
) -> Dict:
    """Make dataset and collator for supervised fine-tuning."""
    dataset_cls = (
        LazySupervisedDataset if data_args.lazy_preprocess else SupervisedDataset
    )
    rank0_print("Loading data...")
    train_json = []
    for path in data_args.data_path.split(','):
        train_json.extend(json.load(open(path, "r")))
    # train_json = json.load(open(data_args.data_path, "r"))
    rank0_print("Training samples count: {}".format(len(train_json)))
    train_dataset = dataset_cls(train_json, tokenizer=tokenizer)

    if data_args.eval_data_path:
        eval_json = []
        for path in data_args.eval_data_path.split(','):
            eval_json.extend(json.load(open(path, "r")))
        # eval_json = json.load(open(data_args.eval_data_path, "r"))
        rank0_print("Test samples count: {}".format(len(eval_json)))
        eval_dataset = dataset_cls(eval_json, tokenizer=tokenizer)
    else:
        eval_dataset = None

    return dict(train_dataset=train_dataset, eval_dataset=eval_dataset)


def train():
    global local_rank

    parser = transformers.HfArgumentParser(
        (ModelArguments, DataArguments, TrainingArguments)
    )
    model_args, data_args, training_args = parser.parse_args_into_dataclasses()
    local_rank = training_args.local_rank

    # Set RoPE scaling factor
    config = transformers.AutoConfig.from_pretrained(
        model_args.model_name_or_path,
        cache_dir=training_args.cache_dir,
        trust_remote_code=True
    )
    orig_ctx_len = getattr(config, "max_position_embeddings", None)
    if orig_ctx_len and training_args.model_max_length > orig_ctx_len:
        scaling_factor = float(math.ceil(training_args.model_max_length / orig_ctx_len))
        config.rope_scaling = {"type": "linear", "factor": scaling_factor}
    config.use_cache = False

    # Load model and tokenizer
    model = transformers.AutoModelForCausalLM.from_pretrained(
        model_args.model_name_or_path,
        config=config,
        cache_dir=training_args.cache_dir,
    )
    tokenizer = transformers.AutoTokenizer.from_pretrained(
        model_args.model_name_or_path,
        cache_dir=training_args.cache_dir,
        model_max_length=training_args.model_max_length,
        padding_side="right",
        use_fast=False,
        trust_remote_code=True
    )
    tokenizer.pad_token = tokenizer.unk_token

    # Load data
    data_module = make_supervised_data_module(tokenizer=tokenizer, data_args=data_args)

    rank0_print("training_args:", training_args)
    rank0_print("model_args:", model_args)
    rank0_print("data_args:", data_args)

    # Start trainner
    trainer = Trainer(
        model=model, tokenizer=tokenizer, args=training_args, **data_module
    )
    if list(pathlib.Path(training_args.output_dir).glob("checkpoint-*")):
        trainer.train(resume_from_checkpoint=True)
    else:
        trainer.train()

<<<<<<< HEAD
    model.config.use_cache = True
    # trainer.save_state()
    # safe_save_model_for_hf_trainer(trainer=trainer, output_dir=training_args.output_dir)
    final_model_path = os.path.join(training_args.output_dir, "final")
    tokenizer.save_pretrained(final_model_path)
    trainer.save_model(final_model_path)
=======
    # Save model
    model.config.use_cache = True
    trainer.save_state()
    trainer_save_model_safe(trainer)
>>>>>>> 31492539


if __name__ == "__main__":
    train()<|MERGE_RESOLUTION|>--- conflicted
+++ resolved
@@ -296,19 +296,12 @@
     else:
         trainer.train()
 
-<<<<<<< HEAD
     model.config.use_cache = True
     # trainer.save_state()
-    # safe_save_model_for_hf_trainer(trainer=trainer, output_dir=training_args.output_dir)
+    # trainer_save_model_safe(trainer)
     final_model_path = os.path.join(training_args.output_dir, "final")
     tokenizer.save_pretrained(final_model_path)
     trainer.save_model(final_model_path)
-=======
-    # Save model
-    model.config.use_cache = True
-    trainer.save_state()
-    trainer_save_model_safe(trainer)
->>>>>>> 31492539
 
 
 if __name__ == "__main__":
