# This code is based on tatsu-lab/stanford_alpaca. Below is the original copyright:
#
#    Copyright 2023 Rohan Taori, Ishaan Gulrajani, Tianyi Zhang, Yann Dubois, Xuechen Li
#
#    Licensed under the Apache License, Version 2.0 (the "License");
#    you may not use this file except in compliance with the License.
#    You may obtain a copy of the License at
#
#        http://www.apache.org/licenses/LICENSE-2.0
#
#    Unless required by applicable law or agreed to in writing, software
#    distributed under the License is distributed on an "AS IS" BASIS,
#    WITHOUT WARRANTIES OR CONDITIONS OF ANY KIND, either express or implied.
#    See the License for the specific language governing permissions and
#    limitations under the License.

<<<<<<< HEAD
import copy
import os.path
=======
>>>>>>> b0462aa6
from dataclasses import dataclass, field
import json
import math
import pathlib
from typing import Dict, Optional, Sequence

import numpy as np
import torch
from torch.utils.data import Dataset
import transformers
from transformers import Trainer
from transformers.trainer_pt_utils import LabelSmoother

from fastchat.conversation import SeparatorStyle
from fastchat.model.model_adapter import get_conversation_template

IGNORE_TOKEN_ID = LabelSmoother.ignore_index


@dataclass
class ModelArguments:
    model_name_or_path: Optional[str] = field(default="facebook/opt-125m")


@dataclass
class DataArguments:
    data_path: str = field(
        default=None, metadata={"help": "Path to the training data."}
    )
    eval_data_path: str = field(
        default=None, metadata={"help": "Path to the evaluation data."}
    )
    lazy_preprocess: bool = False


@dataclass
class TrainingArguments(transformers.TrainingArguments):
    cache_dir: Optional[str] = field(default=None)
    optim: str = field(default="adamw_torch")
    model_max_length: int = field(
        default=512,
        metadata={
            "help": "Maximum sequence length. Sequences will be right padded (and possibly truncated)."
        },
    )


local_rank = None


def rank0_print(*args):
    if local_rank == 0:
        print(*args)


def safe_save_model_for_hf_trainer(trainer: transformers.Trainer, output_dir: str):
    """Collects the state dict and dump to disk."""
    state_dict = trainer.model.state_dict()
    if trainer.args.should_save:
        cpu_state_dict = {key: value.cpu() for key, value in state_dict.items()}
        del state_dict
        trainer._save(output_dir, state_dict=cpu_state_dict)  # noqa


def preprocess(
    sources,
    tokenizer: transformers.PreTrainedTokenizer,
) -> Dict:
    conv = get_conversation_template("vicuna")
    roles = {"human": conv.roles[0], "gpt": conv.roles[1]}

    # Apply prompt templates
    conversations = []
    for i, source in enumerate(sources):
        if roles[source[0]["from"]] != conv.roles[0]:
            # Skip the first one if it is not from human
            source = source[1:]

        conv.messages = []
        for j, sentence in enumerate(source):
            role = roles[sentence["from"]]
            assert role == conv.roles[j % 2], f"{i}"
            conv.append_message(role, sentence["value"])
        conversations.append(conv.get_prompt())

    # Tokenize conversations
    input_ids = tokenizer(
        conversations,
        return_tensors="pt",
        padding="max_length",
        max_length=tokenizer.model_max_length,
        truncation=True,
    ).input_ids
    targets = input_ids.clone()

    assert conv.sep_style == SeparatorStyle.ADD_COLON_TWO

    # Mask targets. Only compute loss on the assistant outputs.
    sep = conv.sep + conv.roles[1] + ": "
    for conversation, target in zip(conversations, targets):
        total_len = int(target.ne(tokenizer.pad_token_id).sum())

        turns = conversation.split(conv.sep2)
        cur_len = 1
        target[:cur_len] = IGNORE_TOKEN_ID
        for i, turn in enumerate(turns):
            if turn == "":
                break
            turn_len = len(tokenizer(turn).input_ids)

            parts = turn.split(sep)
            if len(parts) != 2:
                break
            parts[0] += sep
            # "-2" is hardcoded for the LLaMA tokenizer to make the offset correct.
            instruction_len = len(tokenizer(parts[0]).input_ids) - 2

            # Ignore the user instructions
            target[cur_len : cur_len + instruction_len] = IGNORE_TOKEN_ID
            cur_len += turn_len

        target[cur_len:] = IGNORE_TOKEN_ID

        if False:  # Inspect and check the correctness of masking
            z = target.clone()
            z = torch.where(z == IGNORE_TOKEN_ID, tokenizer.unk_token_id, z)
            rank0_print(tokenizer.decode(z))

        if cur_len < tokenizer.model_max_length:
            if cur_len != total_len:
                target[:] = IGNORE_TOKEN_ID
                rank0_print(
                    f"WARNING: tokenization mismatch: {cur_len} vs. {total_len}."
                    f" (ignored)"
                )

    return dict(
        input_ids=input_ids,
        labels=targets,
        attention_mask=input_ids.ne(tokenizer.pad_token_id),
    )


class SupervisedDataset(Dataset):
    """Dataset for supervised fine-tuning."""

    def __init__(self, raw_data, tokenizer: transformers.PreTrainedTokenizer):
        super(SupervisedDataset, self).__init__()

        rank0_print("Formatting inputs...")
        sources = [example["conversations"] for example in raw_data]
        data_dict = preprocess(sources, tokenizer)

        self.input_ids = data_dict["input_ids"]
        self.labels = data_dict["labels"]
        self.attention_mask = data_dict["attention_mask"]

    def __len__(self):
        return len(self.input_ids)

    def __getitem__(self, i) -> Dict[str, torch.Tensor]:
        return dict(
            input_ids=self.input_ids[i],
            labels=self.labels[i],
            attention_mask=self.attention_mask[i],
        )


class LazySupervisedDataset(Dataset):
    """Dataset for supervised fine-tuning."""

    def __init__(self, raw_data, tokenizer: transformers.PreTrainedTokenizer):
        super(LazySupervisedDataset, self).__init__()
        self.tokenizer = tokenizer

        rank0_print("Formatting inputs...Skip in lazy mode")
        self.tokenizer = tokenizer
        self.raw_data = raw_data
        self.cached_data_dict = {}

    def __len__(self):
        return len(self.raw_data)

    def __getitem__(self, i) -> Dict[str, torch.Tensor]:
        if i in self.cached_data_dict:
            return self.cached_data_dict[i]

        ret = preprocess([self.raw_data[i]["conversations"]], self.tokenizer)
        ret = dict(
            input_ids=ret["input_ids"][0],
            labels=ret["labels"][0],
            attention_mask=ret["attention_mask"][0],
        )
        self.cached_data_dict[i] = ret

        return ret


def make_supervised_data_module(
    tokenizer: transformers.PreTrainedTokenizer, data_args
) -> Dict:
    """Make dataset and collator for supervised fine-tuning."""
    dataset_cls = (
        LazySupervisedDataset if data_args.lazy_preprocess else SupervisedDataset
    )
    rank0_print("Loading data...")

    train_json = json.load(open(data_args.data_path, "r"))
    train_dataset = dataset_cls(train_json, tokenizer=tokenizer)

    if data_args.eval_data_path:
        eval_json = json.load(open(data_args.eval_data_path, "r"))
        eval_dataset = dataset_cls(eval_json, tokenizer=tokenizer)
    else:
        eval_dataset = None

    return dict(train_dataset=train_dataset, eval_dataset=eval_dataset)


def train():
    global local_rank

    parser = transformers.HfArgumentParser(
        (ModelArguments, DataArguments, TrainingArguments)
    )
    model_args, data_args, training_args = parser.parse_args_into_dataclasses()
    local_rank = training_args.local_rank

    # Set RoPE scaling factor
    config = transformers.AutoConfig.from_pretrained(
        model_args.model_name_or_path,
        cache_dir=training_args.cache_dir,
    )
    orig_ctx_len = getattr(config, "max_position_embeddings", None)
    if orig_ctx_len and training_args.model_max_length > orig_ctx_len:
        scaling_factor = float(math.ceil(training_args.model_max_length / orig_ctx_len))
        config.rope_scaling = {"type": "linear", "factor": scaling_factor}
    config.use_cache = False

    # Load model and tokenizer
    model = transformers.AutoModelForCausalLM.from_pretrained(
        model_args.model_name_or_path,
        config=config,
        cache_dir=training_args.cache_dir,
        trust_remote_code=True
    )
    tokenizer = transformers.AutoTokenizer.from_pretrained(
        model_args.model_name_or_path,
        cache_dir=training_args.cache_dir,
        model_max_length=training_args.model_max_length,
        padding_side="right",
        use_fast=False,
        trust_remote_code=True
    )
    tokenizer.pad_token = tokenizer.unk_token

<<<<<<< HEAD
    print("#" * 20, " local_rank ", "#" * 20, "\n", local_rank, sep='')
    print("#" * 20, " model_args ", "#" * 20, "\n", model_args, sep='')
    print("#" * 20, " data_args ", "#" * 20, "\n", data_args, sep='')
    print("#" * 20, " training_args ", "#" * 20, "\n", training_args, sep='')

=======
    # Load data
>>>>>>> b0462aa6
    data_module = make_supervised_data_module(tokenizer=tokenizer, data_args=data_args)

    # Start trainner
    trainer = Trainer(
        model=model, tokenizer=tokenizer, args=training_args, **data_module
    )
    if list(pathlib.Path(training_args.output_dir).glob("checkpoint-*")):
        trainer.train(resume_from_checkpoint=True)
    else:
        trainer.train()
<<<<<<< HEAD

    # trainer.save_state()
    # safe_save_model_for_hf_trainer(trainer=trainer, output_dir=training_args.output_dir)
    final_model_path = os.path.join(training_args.output_dir, "final")
    tokenizer.save_pretrained(final_model_path)
    trainer.save_model(final_model_path)
=======
    model.config.use_cache = True
    trainer.save_state()
    safe_save_model_for_hf_trainer(trainer=trainer, output_dir=training_args.output_dir)
>>>>>>> b0462aa6


if __name__ == "__main__":
    train()<|MERGE_RESOLUTION|>--- conflicted
+++ resolved
@@ -14,11 +14,6 @@
 #    See the License for the specific language governing permissions and
 #    limitations under the License.
 
-<<<<<<< HEAD
-import copy
-import os.path
-=======
->>>>>>> b0462aa6
 from dataclasses import dataclass, field
 import json
 import math
@@ -251,6 +246,7 @@
     config = transformers.AutoConfig.from_pretrained(
         model_args.model_name_or_path,
         cache_dir=training_args.cache_dir,
+        trust_remote_code=True
     )
     orig_ctx_len = getattr(config, "max_position_embeddings", None)
     if orig_ctx_len and training_args.model_max_length > orig_ctx_len:
@@ -263,7 +259,6 @@
         model_args.model_name_or_path,
         config=config,
         cache_dir=training_args.cache_dir,
-        trust_remote_code=True
     )
     tokenizer = transformers.AutoTokenizer.from_pretrained(
         model_args.model_name_or_path,
@@ -275,15 +270,7 @@
     )
     tokenizer.pad_token = tokenizer.unk_token
 
-<<<<<<< HEAD
-    print("#" * 20, " local_rank ", "#" * 20, "\n", local_rank, sep='')
-    print("#" * 20, " model_args ", "#" * 20, "\n", model_args, sep='')
-    print("#" * 20, " data_args ", "#" * 20, "\n", data_args, sep='')
-    print("#" * 20, " training_args ", "#" * 20, "\n", training_args, sep='')
-
-=======
     # Load data
->>>>>>> b0462aa6
     data_module = make_supervised_data_module(tokenizer=tokenizer, data_args=data_args)
 
     # Start trainner
@@ -294,18 +281,13 @@
         trainer.train(resume_from_checkpoint=True)
     else:
         trainer.train()
-<<<<<<< HEAD
-
+
+    model.config.use_cache = True
     # trainer.save_state()
     # safe_save_model_for_hf_trainer(trainer=trainer, output_dir=training_args.output_dir)
     final_model_path = os.path.join(training_args.output_dir, "final")
     tokenizer.save_pretrained(final_model_path)
     trainer.save_model(final_model_path)
-=======
-    model.config.use_cache = True
-    trainer.save_state()
-    safe_save_model_for_hf_trainer(trainer=trainer, output_dir=training_args.output_dir)
->>>>>>> b0462aa6
 
 
 if __name__ == "__main__":
