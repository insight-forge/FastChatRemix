--- conflicted
+++ resolved
@@ -1012,15 +1012,10 @@
 
 
 if __name__ == "__main__":
-<<<<<<< HEAD
-    print("Vicuna template:")
-    conv = get_conv_template("qwen-7b-chat")
-=======
     from fastchat.conversation import get_conv_template
 
     print("-- Vicuna template --")
     conv = get_conv_template("vicuna_v1.1")
->>>>>>> 0c37d989
     conv.append_message(conv.roles[0], "Hello!")
     conv.append_message(conv.roles[1], "Hi!")
     conv.append_message(conv.roles[0], "How are you?")
@@ -1028,17 +1023,6 @@
     print(conv.get_prompt())
 
     print("\n")
-<<<<<<< HEAD
-    #
-    # print("Llama-2 template:")
-    # conv = get_conv_template("llama-2")
-    # conv.set_system_message("You are a helpful, respectful and honest assistant.")
-    # conv.append_message(conv.roles[0], "Hello!")
-    # conv.append_message(conv.roles[1], "Hi!")
-    # conv.append_message(conv.roles[0], "How are you?")
-    # conv.append_message(conv.roles[1], None)
-    # print(conv.get_prompt())
-=======
 
     print("-- Llama-2 template --")
     conv = get_conv_template("llama-2")
@@ -1067,5 +1051,4 @@
     conv.append_message(conv.roles[1], "Hi!")
     conv.append_message(conv.roles[0], "How are you?")
     conv.append_message(conv.roles[1], None)
-    print(conv.get_prompt())
->>>>>>> 0c37d989
+    print(conv.get_prompt())